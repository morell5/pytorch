#pragma once

#include <atomic>
#include <cassert>
#include <complex>
#include <cstdlib>
#include <iostream>
#include <memory>
#include <mutex>
#include <type_traits>
#include <unordered_map>
#include <unordered_set>
#include <vector>
#ifdef __GXX_RTTI
#include <typeinfo>
#endif

#include <exception>

#include <c10/macros/Macros.h>
#include <c10/util/Backtrace.h>
#include <c10/util/C++17.h>
#include <c10/util/Exception.h>
#include <c10/util/Half.h>
#include <c10/util/IdWrapper.h>
#include <c10/util/Type.h>
#include <c10/util/TypeIndex.h>
#include <c10/util/qint32.h>
#include <c10/util/qint8.h>
#include <c10/util/quint8.h>
#include <c10/util/BFloat16.h>
#include <c10/util/flat_hash_map.h>

// TODO: This file is still in the caffe2 namespace, despite living
// in the ATen directory. Move to c10.

// Make at::Half a fundamental type.
namespace std {
template <>
struct is_fundamental<at::Half> : std::true_type {};
} // namespace std

namespace caffe2 {

/**
 * A TypeIdentifier is a unique id for a given C++ type.
 * This is for example used to store the dtype of tensors.
 */
class C10_API TypeIdentifier final
    : public at::IdWrapper<TypeIdentifier, c10::util::type_index> {
 public:
  friend std::ostream& operator<<(std::ostream& stream, TypeIdentifier typeId);
  friend constexpr bool operator<(TypeIdentifier lhs, TypeIdentifier rhs);

  /**
   * Returns the unique id for the given type T. The id is unique for the type T
   * in the sense that for any two different types, their ids are different; for
   * the same type T, the id remains the same over different calls of the
   * function. However, this is not guaranteed over different runs, as the id
   * is generated during run-time. Do NOT serialize the id for storage.
   */
  template <typename T>
  static C10_HOST_CONSTEXPR TypeIdentifier Get() noexcept {
    return TypeIdentifier(c10::util::get_type_index<T>());
  }

  static constexpr TypeIdentifier uninitialized() {
    return TypeIdentifier(c10::util::type_index{0});
  }

 private:
  constexpr explicit TypeIdentifier(c10::util::type_index id) : IdWrapper(id) {}
  friend class TypeMeta;
};

// Allow usage in std::map / std::set
// TODO Disallow this and rather use std::unordered_map/set everywhere
inline constexpr bool operator<(TypeIdentifier lhs, TypeIdentifier rhs) {
  return lhs.underlyingId() < rhs.underlyingId();
}

inline std::ostream& operator<<(
    std::ostream& stream,
    caffe2::TypeIdentifier typeId) {
  return stream << typeId.underlyingId();
}

} // namespace caffe2

namespace at {
using DataType = caffe2::TypeIdentifier;
}

C10_DEFINE_HASH_FOR_IDWRAPPER(caffe2::TypeIdentifier)

namespace caffe2 {

namespace detail {

// This struct holds the actual type information. There will be
// one allocated per type. TypeMeta objects will then point to the struct
// instance for the type they're configured for.
struct TypeMetaData final {
  using New = void*();
  using PlacementNew = void(void*, size_t);
  using Copy = void(const void*, void*, size_t);
  using PlacementDelete = void(void*, size_t);
  using Delete = void(void*);

  TypeMetaData() = delete;
  constexpr TypeMetaData(
      size_t itemsize,
      New* newFn,
      PlacementNew* placementNew,
      Copy* copy,
      PlacementDelete* placementDelete,
      Delete* deleteFn,
      TypeIdentifier id,
      c10::string_view name) noexcept
      : itemsize_(itemsize),
        new_(newFn),
        placementNew_(placementNew),
        copy_(copy),
        placementDelete_(placementDelete),
        delete_(deleteFn),
        id_(id),
        name_(name) {}

  size_t itemsize_;
  New* new_;
  PlacementNew* placementNew_;
  Copy* copy_;
  PlacementDelete* placementDelete_;
  Delete* delete_;
  TypeIdentifier id_;
  c10::string_view name_;
};

// Mechanism for throwing errors which can't be prevented at compile time
// due to type erasure. E.g. somebody calling TypeMeta::copy() for
// non-copyable type. Right now just throws exception but is implemented
// in .cpp to manage dependencies
[[noreturn]] C10_API void _ThrowRuntimeTypeLogicError(const std::string& msg);

/**
 * Placement new function for the type.
 */
template <typename T>
inline void _PlacementNew(void* ptr, size_t n) {
  T* typed_ptr = static_cast<T*>(ptr);
  for (size_t i = 0; i < n; ++i) {
    new (typed_ptr + i) T;
  }
}

template <typename T>
inline void _PlacementNewNotDefault(void* /*ptr*/, size_t /*n*/) {
  _ThrowRuntimeTypeLogicError(
      "Type " + std::string(c10::util::get_fully_qualified_type_name<T>()) +
      " is not default-constructible.");
}

template <
    typename T,
    c10::guts::enable_if_t<std::is_default_constructible<T>::value>* = nullptr>
inline constexpr TypeMetaData::PlacementNew* _PickPlacementNew() {
  return (std::is_fundamental<T>::value || std::is_pointer<T>::value)
      ? nullptr
      : &_PlacementNew<T>;
}

template <
    typename T,
    c10::guts::enable_if_t<!std::is_default_constructible<T>::value>* = nullptr>
inline constexpr TypeMetaData::PlacementNew* _PickPlacementNew() {
  static_assert(
      !std::is_fundamental<T>::value && !std::is_pointer<T>::value,
      "this should have picked the other SFINAE case");
  return &_PlacementNewNotDefault<T>;
}

template <typename T>
inline void* _New() {
  return new T;
}

template <typename T>
inline void* _NewNotDefault() {
  _ThrowRuntimeTypeLogicError(
      "Type " + std::string(c10::util::get_fully_qualified_type_name<T>()) +
      " is not default-constructible.");
}

template <
    typename T,
    c10::guts::enable_if_t<std::is_default_constructible<T>::value>* = nullptr>
inline constexpr TypeMetaData::New* _PickNew() {
  return &_New<T>;
}

template <
    typename T,
    c10::guts::enable_if_t<!std::is_default_constructible<T>::value>* = nullptr>
inline constexpr TypeMetaData::New* _PickNew() {
  return &_NewNotDefault<T>;
}

/**
 * Typed copy function for classes.
 */
template <typename T>
inline void _Copy(const void* src, void* dst, size_t n) {
  const T* typed_src = static_cast<const T*>(src);
  T* typed_dst = static_cast<T*>(dst);
  for (size_t i = 0; i < n; ++i) {
    typed_dst[i] = typed_src[i];
  }
}

/**
 * A placeholder function for types that do not allow assignment.
 */
template <typename T>
inline void _CopyNotAllowed(const void* /*src*/, void* /*dst*/, size_t /*n*/) {
  _ThrowRuntimeTypeLogicError(
      "Type " + std::string(c10::util::get_fully_qualified_type_name<T>()) +
      " does not allow assignment.");
}

template <
    typename T,
    c10::guts::enable_if_t<std::is_copy_assignable<T>::value>* = nullptr>
inline constexpr TypeMetaData::Copy* _PickCopy() {
  return (std::is_fundamental<T>::value || std::is_pointer<T>::value)
      ? nullptr
      : &_Copy<T>;
}

template <
    typename T,
    c10::guts::enable_if_t<!std::is_copy_assignable<T>::value>* = nullptr>
inline constexpr TypeMetaData::Copy* _PickCopy() {
  static_assert(
      !std::is_fundamental<T>::value && !std::is_pointer<T>::value,
      "this should have picked the other SFINAE case");
  return &_CopyNotAllowed<T>;
}

/**
 * Destructor for non-fundamental types.
 */
template <typename T>
inline void _PlacementDelete(void* ptr, size_t n) {
  T* typed_ptr = static_cast<T*>(ptr);
  for (size_t i = 0; i < n; ++i) {
    typed_ptr[i].~T();
  }
}

template <typename T>
inline constexpr TypeMetaData::PlacementDelete* _PickPlacementDelete() {
  return (std::is_fundamental<T>::value || std::is_pointer<T>::value)
      ? nullptr
      : &_PlacementDelete<T>;
}

template <typename T>
inline void _Delete(void* ptr) {
  T* typed_ptr = static_cast<T*>(ptr);
  delete typed_ptr;
}

template <class T>
inline constexpr TypeMetaData::Delete* _PickDelete() noexcept {
  return &_Delete<T>;
}

class _Uninitialized final {};

template <class T>
// CollisionChecker is a safeguard to make sure none of our types generate
// the same type id. Since we use crc64 of the string type name, there's a
// (very) slight possibility of collisions and we want to be sure that doesn't
// happen.
class CollisionChecker final {
public:
  // Check that there is no type registered with this id and a different name
  void check(TypeIdentifier id, const std::string& name) {
    std::lock_guard<std::mutex> lock(mutex_);
    auto find = typeids_.find(id);
    if (find != typeids_.end()) {
      AT_ASSERT(find->second == name, "Typeid collision detected for ", find->second, " and ", name, ".");
    } else {
      typeids_.emplace(id, name);
    }
  }
private:
  std::mutex mutex_;
  ska::flat_hash_map<TypeIdentifier, std::string> typeids_;
};
C10_API CollisionChecker& collisionChecker_();

inline constexpr TypeMetaData _makeTypeMetaDataInstance() {
  constexpr auto typeId = TypeIdentifier::Get<T>();
  constexpr auto typeName = c10::util::get_fully_qualified_type_name<T>();
  collisionChecker_().check(typeId, typeName);

  return {sizeof(T),
          _PickNew<T>(),
          _PickPlacementNew<T>(),
          _PickCopy<T>(),
          _PickPlacementDelete<T>(),
          _PickDelete<T>(),
          typeId,
          typeName};
}

template <>
inline constexpr TypeMetaData _makeTypeMetaDataInstance<_Uninitialized>() {
  return {0,
          nullptr,
          nullptr,
          nullptr,
          nullptr,
          nullptr,
          TypeIdentifier::uninitialized(),
          "nullptr (uninitialized)"};
}

} // namespace detail

/**
 * TypeMeta is a thin class that allows us to store the type of a container such
 * as a blob, or the data type of a tensor, with a unique run-time id. It also
 * stores some additional data such as the item size and the name of the type
 * for run-time inspection.
 */
class C10_API TypeMeta final {
 public:
  using New = detail::TypeMetaData::New;
  using PlacementNew = detail::TypeMetaData::PlacementNew;
  using Copy = detail::TypeMetaData::Copy;
  using PlacementDelete = detail::TypeMetaData::PlacementDelete;
  using Delete = detail::TypeMetaData::Delete;

  /**
   * Create a dummy TypeMeta object. To create a TypeMeta object for a specific
   * type, use TypeMeta::Make<T>().
   */
  TypeMeta() noexcept;

  /**
   * Copy constructor.
   */
  TypeMeta(const TypeMeta& src) noexcept = default;

  /**
   * Assignment operator.
   */
  TypeMeta& operator=(const TypeMeta& src) noexcept = default;

  TypeMeta(TypeMeta&& rhs) noexcept = default;

 private:
  // TypeMeta can only be created by Make, making sure that we do not
  // create incorrectly mixed up TypeMeta objects.
  explicit TypeMeta(const detail::TypeMetaData* data) noexcept
  : data_(data) {
  }

 public:
  /**
   * Returns the type id.
   */
  TypeIdentifier id() const noexcept {
    return data_->id_;
  }
  /**
   * Returns the size of the item.
   */
  size_t itemsize() const noexcept {
    return data_->itemsize_;
  }
  New* newFn() const noexcept {
    return data_->new_;
  }
  /**
   * Returns the placement new function pointer for individual items.
   */
  PlacementNew* placementNew() const noexcept {
    return data_->placementNew_;
  }
  /**
   * Returns the typed copy function pointer for individual iterms.
   */
  Copy* copy() const noexcept {
    return data_->copy_;
  }
  /**
   * Returns the destructor function pointer for individual items.
   */
  PlacementDelete* placementDelete() const noexcept {
    return data_->placementDelete_;
  }
  Delete* deleteFn() const noexcept {
    return data_->delete_;
  }
  /**
   * Returns a printable name for the type.
   */
  constexpr c10::string_view name() const noexcept {
    return data_->name_;
  }

  friend constexpr bool operator==(
      const TypeMeta& lhs,
      const TypeMeta& rhs) noexcept;

  template <typename T>
<<<<<<< HEAD
  constexpr bool Match() const noexcept {
    return (id() == TypeIdentifier::Get<T>());
=======
  bool Match() const noexcept {
    return (*this == Make<T>());
>>>>>>> 751297fd
  }

  // Below are static functions that can be called by passing a specific type.

  template <class T>
  static C10_HOST_CONSTEXPR TypeIdentifier Id() noexcept {
    return TypeIdentifier::Get<T>();
  }

  template <class T>
  static constexpr c10::string_view TypeName() noexcept {
    return c10::util::get_fully_qualified_type_name<T>();
  }

  template <class T>
  static constexpr size_t ItemSize() noexcept {
    return sizeof(T);
  }

  /**
   * Returns a TypeMeta object that corresponds to the typename T.
   */
  template <typename T>
  static TypeMeta Make() {
    static constexpr detail::TypeMetaData singleton =
        detail::_makeTypeMetaDataInstance<T>();
    return TypeMeta(&singleton);
  }

 private:
  const detail::TypeMetaData* data_;
};

inline TypeMeta::TypeMeta() noexcept
    : TypeMeta(TypeMeta::Make<detail::_Uninitialized>()) {}

inline constexpr bool operator==(
    const TypeMeta& lhs,
    const TypeMeta& rhs) noexcept {
  return (lhs.id() == rhs.id());
}
inline constexpr bool operator!=(
    const TypeMeta& lhs,
    const TypeMeta& rhs) noexcept {
  return !operator==(lhs, rhs);
}

inline std::ostream& operator<<(
    std::ostream& stream,
    caffe2::TypeMeta typeMeta) {
  return stream << typeMeta.name();
}

// Deprecated. CAFFE_KNOWN_TYPE is not needed anymore.
// TODO Remove all CAFFE_KNOWN_TYPE occurrences
#define CAFFE_KNOWN_TYPE(T)

} // namespace caffe2<|MERGE_RESOLUTION|>--- conflicted
+++ resolved
@@ -417,13 +417,8 @@
       const TypeMeta& rhs) noexcept;
 
   template <typename T>
-<<<<<<< HEAD
   constexpr bool Match() const noexcept {
     return (id() == TypeIdentifier::Get<T>());
-=======
-  bool Match() const noexcept {
-    return (*this == Make<T>());
->>>>>>> 751297fd
   }
 
   // Below are static functions that can be called by passing a specific type.
