--- conflicted
+++ resolved
@@ -23,11 +23,7 @@
     default_dynamic_qconfig,
     default_qat_qconfig,
     float16_dynamic_qconfig,
-<<<<<<< HEAD
-    float_qparams_dynamic_qconfig,
-=======
     float_qparams_weight_only_qconfig,
->>>>>>> 8177f63c
     get_default_qconfig,
     get_default_qat_qconfig,
     fuse_modules,
