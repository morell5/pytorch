--- conflicted
+++ resolved
@@ -23,14 +23,10 @@
     default_dynamic_qconfig,
     default_qat_qconfig,
     float16_dynamic_qconfig,
-<<<<<<< HEAD
-    float_qparams_weight_only_qconfig,
-=======
     float_qparams_dynamic_qconfig,
     get_default_qconfig,
     get_default_qat_qconfig,
     fuse_modules,
->>>>>>> f0966639
     prepare,
     prepare_qat,
     convert,
