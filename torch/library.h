--- conflicted
+++ resolved
@@ -653,9 +653,12 @@
 /// \private
 ///
 /// This macro is a version of TORCH_LIBRARY() that doesn't enforce that there
-/// is only one library (it is a "fragment").  This should ONLY be used
-/// inside the PerOpRegistration.cpp file (as its name suggests).
-#define TORCH_LIBRARY_FRAGMENT_THIS_API_IS_FOR_PER_OP_REGISTRATION_ONLY(ns, m) \
+/// is only one library (it is a "fragment").  This is used inside the
+/// PerOpRegistration.cpp file, as well as in places where all op registrations
+/// within the same namespace cannot be easily put into one macro block
+/// (this is mostly the case for custom ops in fbcode that were ported from
+/// the old API)
+#define TORCH_LIBRARY_FRAGMENT(ns, m) \
   static void TORCH_LIBRARY_FRAGMENT_init_ ## ns ## _ ## k (torch::Library&); \
   static torch::detail::TorchLibraryInit TORCH_LIBRARY_FRAGMENT_static_init_ ## ns ## _ ## k ( \
     torch::Library::FRAGMENT, \
@@ -735,8 +738,6 @@
   ); \
   void TORCH_LIBRARY_IMPL_init_ ## ns ## _ ## k (torch::Library& m)
 
-<<<<<<< HEAD
-=======
 /// \private
 ///
 /// This macro should only be used in a few legacy areas.
@@ -759,7 +760,6 @@
   ); \
   void C10_CONCATENATE(TORCH_LIBRARY_IMPL_init_ ## ns ## _ ## k, uid) (torch::Library& m)
 
->>>>>>> 2832e325
 
 // These are variants of the macros above which are to be used for testing (they
 // don't setup the static initializer, so you can control the visibility of
