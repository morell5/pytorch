--- conflicted
+++ resolved
@@ -1,8 +1,4 @@
-<<<<<<< HEAD
-from typing import NamedTuple, Callable, Any, Tuple, List, Dict, Type, Optional
-=======
-from typing import NamedTuple, Callable, Any, Tuple, List, Dict, Type, cast
->>>>>>> 37ba21f4
+from typing import NamedTuple, Callable, Any, Tuple, List, Dict, Type, cast, Optional
 
 """
 Contains utility functions for working with nested python data structures.
@@ -164,7 +160,7 @@
 # a user can pass in vmap(fn, in_dims)(*inputs). `in_dims` should be
 # broadcastable to the tree structure of `inputs` and we use
 # _broadcast_to_and_flatten to check this.
-def _broadcast_to_and_flatten(pytree: PyTree, spec: TreeSpec) -> Optional[List]:
+def _broadcast_to_and_flatten(pytree: PyTree, spec: TreeSpec) -> Optional[List[Any]]:
     assert isinstance(spec, TreeSpec)
 
     if _is_leaf(pytree):
