--- conflicted
+++ resolved
@@ -578,14 +578,9 @@
     """
     def convert(self, quantizer, node, load_arg, debug=False):
         assert node.op == 'call_module'
-<<<<<<< HEAD
         qconfig = quantizer.qconfig_map[node.name]
         if activation_is_dynamically_quantized(qconfig):
-            convert = torch.quantization.convert_dynamic_child_module_fx
-=======
-        if quantizer.is_dynamic_quant:
             convert = torch.quantizations.quantize_fx._convert_dynamic_standalone_module_fx
->>>>>>> bb36d3b7
         else:
             convert = torch.quantization.quantize_fx._convert_standalone_module_fx
         observed_standalone_module = quantizer.modules[node.target]
